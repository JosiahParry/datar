"""Arithmetic or math functions"""

from functools import singledispatch
import inspect
from typing import TYPE_CHECKING, Union

import numpy as np
from pipda import register_verb
from ..core.backends import pandas as pd
from ..core.backends.pandas import DataFrame, Series
from ..core.backends.pandas.api.types import is_scalar
from ..core.backends.pandas.core.groupby import SeriesGroupBy, GroupBy

from ..core.factory import func_factory
from ..core.tibble import Tibble, TibbleGrouped, TibbleRowwise
from ..core.utils import ensure_nparray, logger
from ..core.contexts import Context

if TYPE_CHECKING:
    from pandas.core.generic import NDFrame

SINGLE_ARG_SIGNATURE = inspect.signature(lambda x: None)


def _check_all_numeric(x, fun_name):
    from .testing import is_numeric

    if x.apply(is_numeric).all():
        return

    raise ValueError(f"In {fun_name}(...): input must be all numeric.")


def _warn_na_rm(funcname, na_rm, extra_info=""):
    """Warn about na_rm False on SeriesGroupBy objects"""
    if not na_rm:
        logger.warning(
            "In %s(...): `na_rm` on GroupBy objects is always True. %s",
            funcname,
            extra_info,
        )


# cor?, range, summary, iqr
@func_factory(kind="agg")
def sum(x: "NDFrame", na_rm: bool = True) -> "NDFrame":
    """Sum of the input.

    Args:
        x: The input
        na_rm: Exclude the NAs. If `x` is SeriesGroupBy object, this is always
            True, and you might want to use `f.x.sum(min_count=...)` to control
            NA produces
            And also unlike the function in `R`. It defaults to `True` rather
            than `False`

    Returns:
        The sum of the input
    """
    return x.sum(skipna=na_rm)


sum.register(
    (TibbleGrouped, SeriesGroupBy),
    func="sum",
    pre=lambda x, na_rm=True: _warn_na_rm(
        "sum", na_rm, "Use f.x.sum(min_count=...) to control NA produces."
    ) or (x, (), {}),
)


@func_factory(kind="agg")
def prod(x: "NDFrame", na_rm: bool = True) -> "NDFrame":
    """Product of the input.

    Args:
        x: The input
        na_rm: Exclude the NAs. If `x` is SeriesGroupBy object, this is always
            True, and you might want to use `f.x.prod(min_count=...)` to control
            NA produces
            And also unlike the function in `R`. It defaults to `True` rather
            than `False`

    Returns:
        The prod of the input
    """
    return x.prod(skipna=na_rm)


prod.register(
    (TibbleGrouped, GroupBy),
    func="prod",
    pre=lambda x, na_rm=True: _warn_na_rm(
        "prod", na_rm, "Use f.x.prod(min_count=...) to control NA produces."
    )
    or (x, (), {}),
)


@func_factory(kind="agg")
def mean(x: "NDFrame", na_rm=True) -> "NDFrame":
    """Mean of the input.

    Args:
        x: The input
        na_rm: Exclude the NAs. If `x` is SeriesGroupBy object, this is always
            True.
            And also unlike the function in `R`. It defaults to `True` rather
            than `False`

    Returns:
        The mean of the input
    """
    return x.mean(skipna=na_rm)


mean.register(
    (TibbleGrouped, SeriesGroupBy, TibbleRowwise),
    func="mean",
    pre=lambda x, na_rm=True: _warn_na_rm(
        "mean",
        na_rm,
    ) or (x, (), {}),
)


@func_factory(kind="agg")
def median(x: "NDFrame", na_rm: bool = True) -> "NDFrame":
    """Median of the input.

    Args:
        x: The input
        na_rm: Exclude the NAs. If `x` is SeriesGroupBy object, this is always
            True.
            And also unlike the function in `R`. It defaults to `True` rather
            than `False`

    Returns:
        The median of the input
    """
    return x.median(skipna=na_rm)


median.register(
    (TibbleGrouped, GroupBy),
    func="median",
    pre=lambda x, na_rm=True: _warn_na_rm(
        "median",
        na_rm,
    ) or (x, (), {}),
)


@func_factory(kind="agg")
def min(x: "NDFrame", na_rm: bool = True) -> "NDFrame":
    """Min of the input.

    Args:
        x: The input
        na_rm: Exclude the NAs. If `x` is SeriesGroupBy object, this is always
            True, and you might want to use `f.x.min(min_count=...)` to control
            NA produces
            And also unlike the function in `R`. It defaults to `True` rather
            than `False`

    Returns:
        The min of the input
    """
    return x.min(skipna=na_rm)


min.register(
    (TibbleGrouped, GroupBy),
    func="min",
    pre=lambda x, na_rm=True: _warn_na_rm(
        "min", na_rm, "Use f.x.min(min_count=...) to control NA produces."
    ) or (x, (), {}),
)


@func_factory(kind="agg")
def max(x: "NDFrame", na_rm: bool = True) -> "NDFrame":
    """Max of the input.

    Args:
        x: The input
        na_rm: Exclude the NAs. If `x` is SeriesGroupBy object, this is always
            True, and you might want to use `f.x.max(min_count=...)` to control
            NA produces
            And also unlike the function in `R`. It defaults to `True` rather
            than `False`

    Returns:
        The max of the input
    """
    return x.max(skipna=na_rm)


max.register(
    (TibbleGrouped, GroupBy),
    func="max",
    pre=lambda x, na_rm=True: _warn_na_rm(
        "max", na_rm, "Use f.x.max(min_count=...) to control NA produces."
    ) or (x, (), {}),
)


@func_factory(kind="agg")
def var(x: "NDFrame", na_rm: bool = True, ddof: int = 1) -> "NDFrame":
    """Variance of the input.

    Args:
        x: The input
        na_rm: Exclude the NAs. If `x` is SeriesGroupBy object, this is always
            True
            And also unlike the function in `R`. It defaults to `True` rather
            than `False`
        ddof: Delta Degrees of Freedom

    Returns:
        The variance of the input
    """
    return x.var(skipna=na_rm, ddof=ddof)


var.register(
    (TibbleGrouped, GroupBy),
    func="var",
    pre=lambda x, na_rm=True, ddof=1: _warn_na_rm(
        "var",
        na_rm,
    )
    or (x, (), {"ddof": ddof}),
)


@func_factory(kind="agg")
def pmin(
    *x: Union["NDFrame", GroupBy],
    na_rm: bool = False,
    __args_frame: DataFrame = None,
) -> Series:
    """Get the min value rowwisely

    Args:
        *x: The iterables. Elements will be recycled to the max length
        na_rm: Whether ignore the NAs

    Returns:
        The rowwise min of `*x`
    """
    return __args_frame.min(axis=1, skipna=na_rm)


@func_factory(kind="agg")
def pmax(
    *x: Union["NDFrame", GroupBy],
    na_rm: bool = False,
    __args_frame: DataFrame = None,
) -> Series:
    """Get the max value rowwisely
    Args:
        *x: The iterables. Elements will be recycled to the max length
        na_rm: Whether ignore the NAs

    Returns:
        The rowwise max of `*x`
    """
    return __args_frame.max(axis=1, skipna=na_rm)


round = func_factory(
    kind="transform",
    doc="""Rounding a number

    Args:
        x: The input
        ndigits: number of digits to keep. Must be positional argument.

    Returns:
        The rounded input
    """,
    signature=inspect.signature(lambda x, ndigits=0: None),
    func=np.round,
)


sqrt = func_factory(
    kind="transform",
    doc="""Get the square root of a number/numbers

    Args:
        x: The input

    Returns:
        The square root of the input
    """,
    qualname="sqrt",
    module="datar.base",
    func=np.sqrt,
    signature=SINGLE_ARG_SIGNATURE,
)


abs = func_factory(
    kind="transform",
    doc="""Get the absolute value of a number/numbers

    Args:
        x: The input

    Returns:
        The absolute values of the input
    """,
    func=np.abs,
    qualname="abs",
    module="datar.base",
    signature=SINGLE_ARG_SIGNATURE,
)


sign = func_factory(
    kind="transform",
    doc="""Get the signs of the corresponding elements of x

    Args:
        x: The input

    Returns:
        The signs of the corresponding elements of x
    """,
    func=np.sign,
    qualname="sign",
    module="datar.base",
    signature=SINGLE_ARG_SIGNATURE,
)


trunc = func_factory(
    kind="transform",
    doc="""Get the integers truncated for each element in x

    Args:
        x: The input

    Returns:
        The ingeters of elements in x being truncated
        Note the dtype is still float.
    """,
    func=np.trunc,
    qualname="trunc",
    module="datar.base",
    signature=SINGLE_ARG_SIGNATURE,
)


ceiling = func_factory(
    kind="transform",
    doc="""Get the ceiling integer of a number/numbers

    Args:
        x: The input

    Returns:
        The ceiling integer of the input
    """,
    func=np.ceil,
    name="ceiling",
    qualname="ceiling",
    module="datar.base",
    signature=SINGLE_ARG_SIGNATURE,
)


floor = func_factory(
    kind="transform",
    doc="""Get the floor integer of a number/numbers

    Args:
        x: The input

    Returns:
        The floor integer of the input
    """,
    func=np.floor,
    qualname="floor",
    module="datar.base",
    signature=SINGLE_ARG_SIGNATURE,
)


@func_factory({"x", "digits"}, "transform")
def signif(x: Series, digits: Series = 6) -> Series:
    """Rounds the values in its first argument to the specified number of
    significant digits

    Args:
        x: A numeric vector or scalar
        digits: integer indicating the number of significant digits to be used

    Returns:
        The rounded values for each element in x
    """
    ndigits = digits - x.abs().transform("log10").transform("ceil")
    return Series(
        np.vectorize(np.round)(x, ndigits.astype(int)), index=x.index
    )


@func_factory({"x", "base"}, "transform")
def log(x: Series, base: Series = np.e) -> Series:
    """Computes logarithms, by default natural logarithm

    Args:
        x: A numeric scalar or vector
        base: The base of the logarithm

    Returns:
        The value of the logarithm if x is scalar, otherwise element-wise
        logarithm of elements in x
    """
    return np.log(x) / np.log(base)


exp = func_factory(
    kind="transform",
    doc="""Calculates the power of natural number

    Args:
        x: A numeric scalar or vector

    Returns:
        Power of natural number of element-wise power of natural number for x
    """,
    func=np.exp,
    qualname="exp",
    module="datar.base",
    signature=SINGLE_ARG_SIGNATURE,
)


log2 = func_factory(
    kind="transform",
    doc="""Computes logarithms with base 2

    Args:
        x: A numeric scalar or vector

    Returns:
        The value of log2 if x is scalar, otherwise element-wise
        log2 of elements in x
    """,
    func=np.log2,
    qualname="log2",
    module="datar.base",
    signature=SINGLE_ARG_SIGNATURE,
)


log10 = func_factory(
    kind="transform",
    doc="""Computes logarithms with base 10

    Args:
        x: A numeric scalar or vector

    Returns:
        The value of log10 if x is scalar, otherwise element-wise
        log10 of elements in x
    """,
    func=np.log10,
    qualname="log10",
    module="datar.base",
    signature=SINGLE_ARG_SIGNATURE,
)


log1p = func_factory(
    kind="transform",
    doc="""Computes log(1+x)

    Args:
        x: A numeric scalar or vector

    Returns:
        The value of log(1+x) if x is scalar, otherwise element-wise
        log(1+x) of elements in x
    """,
    func=np.log1p,
    qualname="log1p",
    module="datar.base",
    signature=SINGLE_ARG_SIGNATURE,
)


@register_verb(DataFrame, context=Context.EVAL)
def cov(x, y=None, ddof=1) -> Tibble:
    """Compute pairwise covariance of dataframe columns,
    or between two variables
    """
    if y is not None:
        raise ValueError(
            "In `cov(...)`: No `y` is allowed when `x` is a data frame."
        )
    if isinstance(x, TibbleGrouped):
        x = x._datar["grouped"]
        return x.cov(ddof=ddof).droplevel(-1)

    # support na_rm, use, method. see `?cov` in R?
    return x.cov(ddof=ddof)


@cov.register((list, tuple, np.ndarray, Series), context=Context.EVAL)
def _(x, y, ddof=1):
    """Compute covariance for two iterables"""
    # ddof: numpy v1.5+
    return np.cov(x, y, ddof=ddof)[0][1]


@cov.register(SeriesGroupBy, context=Context.EVAL)
def _(x, y, ddof=1):
    """Compute covariance for two iterables"""
    # ddof: numpy v1.5+
    from ..tibble import tibble

    df = tibble(x=x, cov=y)
    return df._datar["grouped"].cov(ddof=ddof).droplevel(-1)["cov"].iloc[::2]


@register_verb(DataFrame, context=Context.EVAL)
def _scale(x, center=True, scale=True):
    """Scaling and Centering of a numeric data frame

    See Details in `?scale` in `R`

    Args:
        x: The numeric data frame to scale
        center: either a logical value or numeric-alike vector of length
            equal to the number of columns of `x`
        scale: either a logical value or a numeric-alike vector of length
            equal to the number of columns of `x`.

    Returns:
        The centered, scaled data frame
    """
    _check_all_numeric(x, "scale")

    # center
    ncols = x.shape[1]
    center_is_true = center is True
    out_attrs = {}

    if center_is_true:
        center = x.mean(numeric_only=True)

    elif center is not False:
        center = ensure_nparray(center)
        if len(center) != ncols:
            raise ValueError(
                f"length of `center` ({len(center)}) must equal "
                f"the number of columns of `x` ({ncols})"
            )

    if center is not False:
        x = x.subtract(center)
        out_attrs["scaled:center"] = center

    # scale
    if scale is True:

        def _rms(col: Series) -> Series:
            nonnas = col[~pd.isnull(col)] ** 2
            return np.sqrt(nonnas.sum() / (len(nonnas) - 1))

        scale = x.std(numeric_only=True) if center_is_true else x.agg(_rms)

    elif scale is not False:
        scale = ensure_nparray(scale)
        if len(scale) != ncols:
            raise ValueError(
                f"length of `scale` ({len(center)}) must equal "
                f"the number of columns of `x` ({ncols})"
            )

    if scale is not False:
        x = x.div(scale)
        out_attrs["scaled:scale"] = scale

    if center is False and scale is False:
        x = x.copy()

    x.attrs.update(out_attrs)
    return x


@_scale.register(Series)
def _(x, center=True, scale=True):
    """Scaling on series"""
    return _scale(x.to_frame(), center, scale).iloc[:, 0]


@_scale.register(SeriesGroupBy)
def _(x, center=True, scale=True):
    """Scaling on series"""
    return x.transform(
        _scale.dispatch(Series),
        center=center,
        scale=scale,
    ).groupby(
        x.grouper,
        sort=x.sort,
        dropna=x.dropna,
        observed=x.observed,
    )


@_scale.register((list, tuple, np.ndarray))
def _(
    x,
    center=True,
    scale=True,
):
    """Scaling on iterables"""
    return _scale(Series(x, name="scaled"), center, scale)


scale = _scale


@register_verb(DataFrame)
def col_sums(
    x,
    na_rm=False,
    # dims=1,
    # weights = None,
    # freq = None,
    # n = None
):
    """Calculate sum of a data frame by column

    Args:
        x: The data frame
        na_rm: Specifies how to handle missing values in `x`.

    Returns:
        The sums by column.
    """
    _check_all_numeric(x, "col_sums")
    if isinstance(x, TibbleGrouped):
        _warn_na_rm("col_sums", na_rm)
        x = x._datar["grouped"]
        return x.sum(numeric_only=True)
    return x.sum(skipna=na_rm, numeric_only=True)


@register_verb(DataFrame)
def row_sums(
    x,
    na_rm=False,
    # dims=1,
    # weights = None,
    # freq = None,
    # n = None
):
    """Calculate sum of a data frame by row

    Args:
        x: The data frame
        na_rm: Specifies how to handle missing values in `x`.

    Returns:
        The sums by row.
    """
    _check_all_numeric(x, "row_sums")
    return x.sum(axis=1, skipna=na_rm, numeric_only=True)


@register_verb(DataFrame)
def col_means(
    x,
    na_rm=False,
    # dims=1,
    # weights = None,
    # freq = None,
    # n = None
):
    """Calculate mean of a data frame by column

    Args:
        x: The data frame
        na_rm: Specifies how to handle missing values in `x`.

    Returns:
        The means by column.
    """
    _check_all_numeric(x, "col_means")
    if isinstance(x, TibbleGrouped):
        _warn_na_rm("col_means", na_rm)
        x = x._datar["grouped"]
        return x.mean(numeric_only=True)
    return x.mean(skipna=na_rm, numeric_only=True)


@register_verb(DataFrame)
def row_means(
    x,
    na_rm=False,
    # dims=1,
    # weights = None,
    # freq = None,
    # n = None
):
    """Calculate mean of a data frame by row

    Args:
        x: The data frame
        na_rm: Specifies how to handle missing values in `x`.

    Returns:
        The means by row.
    """
    _check_all_numeric(x, "row_means")
    return x.mean(axis=1, skipna=na_rm, numeric_only=True)


@register_verb(DataFrame)
def col_sds(
    x,
    na_rm=False,
    ddof=1,
    # dims=1,
    # weights = None,
    # freq = None,
    # n = None
):
    """Calculate stdev of a data frame by column

    Args:
        x: The data frame
        ddof: Delta Degrees of Freedom.
        na_rm: Specifies how to handle missing values in `x`.

    Returns:
        The stdevs by column.
    """
    _check_all_numeric(x, "col_sds")
    if isinstance(x, TibbleGrouped):
        _warn_na_rm("col_sds", na_rm)
        x = x._datar["grouped"]
        return x.std(ddof=ddof)
    return x.std(skipna=na_rm, ddof=ddof, numeric_only=True)


@register_verb(DataFrame)
def row_sds(
    x,
    na_rm=False,
    ddof=1,
    # dims=1,
    # weights = None,
    # freq = None,
    # n = None
):
    """Calculate stdev of a data frame by row

    Args:
        x: The data frame
        ddof: Delta Degrees of Freedom.
        na_rm: Specifies how to handle missing values in `x`.

    Returns:
        The stdevs by row.
    """
    return x.std(axis=1, skipna=na_rm, ddof=ddof, numeric_only=True)


@register_verb(DataFrame)
def col_medians(
    x,
    na_rm=False,
    # dims=1,
    # weights = None,
    # freq = None,
    # n = None
):
    """Calculate median of a data frame by column

    Args:
        x: The data frame
        na_rm: Specifies how to handle missing values in `x`.

    Returns:
        The medians by column.
    """
    _check_all_numeric(x, "col_medians")
    if isinstance(x, TibbleGrouped):
        _warn_na_rm("col_medians", na_rm)
        x = x._datar["grouped"]
        return x.median(numeric_only=True)
    return x.median(skipna=na_rm, numeric_only=True)


@register_verb(DataFrame)
def row_medians(
    x,
    na_rm=False,
    # dims=1,
    # weights = None,
    # freq = None,
    # n = None
):
    """Calculate median of a data frame by row

    Args:
        x: The data frame
        na_rm: Specifies how to handle missing values in `x`.

    Returns:
        The medians by row.
    """
    _check_all_numeric(x, "row_medians")
    return x.median(numeric_only=True, axis=1, skipna=na_rm)


@func_factory(kind="agg")
def quantile(
    x: Series,
    probs=(0.0, 0.25, 0.5, 0.75, 1.0),
    na_rm: bool = True,
    interpolation: str = "linear",  # Use method for numpy 1.22+
):
    """produces sample quantiles corresponding to the given probabilities.

    Args:
        x: The data to sample
        probs: numeric vector of probabilities with values in [0,1]
        na_rm: if true, any ‘NA’ and ‘NaN’'s are removed from ‘x’
            before the quantiles are computed.
        quantile: {'linear', 'lower', 'higher', 'midpoint', 'nearest'}
            This optional parameter specifies the interpolation method to use,
            when the desired quantile lies between two data points i and j.
            fractional part of the index surrounded by i and j.
            - lower: i.
            - higher: j.
            - nearest: i or j whichever is nearest.
            - midpoint: (i + j) / 2.

    Returns:
        An array of quantile values
    """
    _warn_na_rm("quantile", na_rm)
    return x.quantile(q=probs, interpolation=interpolation)


@quantile.register_dispatchee(SeriesGroupBy)
def _(
    x: Series,
    probs=(0.0, 0.25, 0.5, 0.75, 1.0),
    na_rm: bool = True,
    interpolation: str = "linear",  # Use method for numpy 1.22+
):
    _warn_na_rm("quantile", na_rm)
    out = x.quantile(q=probs, interpolation=interpolation)
    if not is_scalar(probs):
        out = out.droplevel(-1)

    return out


@func_factory(kind="agg")
def std(
    x: Series,
    na_rm: bool = True,
    # numpy default is 0. Make it 1 to be consistent with R
    ddof: int = 1,
) -> float:
    """Get standard deviation of the input"""
    return x.std(skipna=na_rm, ddof=ddof)


std.register(
    (TibbleGrouped, GroupBy),
    func="std",
    pre=lambda x, na_rm=True, ddof=1: _warn_na_rm("sd/std", na_rm)
    or (x, (), {"ddof": ddof}),
)

sd = std


<<<<<<< HEAD
@func_factory({"x", "w"})
def weighted_mean(
    x: Series, w: Series = 1, na_rm=True, __args_raw=None
) -> Series:
    """Calculate weighted mean"""
    if __args_raw["w"] is None:
        return np.nanmean(x) if na_rm else np.mean(x)

    if np.nansum(w) == 0:
        return np.nan

    if na_rm:
        na_mask = pd.isnull(x)
        x = x[~na_mask.values]
        w = w[~na_mask.values]
        if w.size == 0:
            return np.nan
=======
@singledispatch
def _weighted_mean(
    df: DataFrame,
    has_w: bool = True,
    na_rm: bool = True,
) -> np.ndarray:
    if not has_w:
        return np.nanmean(df["x"]) if na_rm else np.mean(df["x"])

    if np.nansum(df["w"]) == 0:
        return np.nan

    if na_rm:
        na_mask = pd.isnull(df["x"])
        x = df["x"][~na_mask.values]
        w = df["w"][~na_mask.values]
>>>>>>> cd2595b4
        return np.average(x, weights=w)

    return np.average(df["x"], weights=df["w"])


@_weighted_mean.register(TibbleGrouped)
def _(
    df: TibbleGrouped,
    has_w: bool = True,
    na_rm: bool = True,
) -> Series:
    return df._datar["grouped"].apply(
        lambda subdf: _weighted_mean(subdf, has_w, na_rm)
    )


@func_factory(None, {"x", "w"})
def weighted_mean(
    x: Series, w: Series = 1, na_rm=True, __args_raw=None, __args_frame=None,
) -> Series:
    """Calculate weighted mean"""
    has_w = __args_raw["w"] is not None
    return _weighted_mean(__args_frame, has_w, na_rm)<|MERGE_RESOLUTION|>--- conflicted
+++ resolved
@@ -888,7 +888,6 @@
 sd = std
 
 
-<<<<<<< HEAD
 @func_factory({"x", "w"})
 def weighted_mean(
     x: Series, w: Series = 1, na_rm=True, __args_raw=None
@@ -906,24 +905,6 @@
         w = w[~na_mask.values]
         if w.size == 0:
             return np.nan
-=======
-@singledispatch
-def _weighted_mean(
-    df: DataFrame,
-    has_w: bool = True,
-    na_rm: bool = True,
-) -> np.ndarray:
-    if not has_w:
-        return np.nanmean(df["x"]) if na_rm else np.mean(df["x"])
-
-    if np.nansum(df["w"]) == 0:
-        return np.nan
-
-    if na_rm:
-        na_mask = pd.isnull(df["x"])
-        x = df["x"][~na_mask.values]
-        w = df["w"][~na_mask.values]
->>>>>>> cd2595b4
         return np.average(x, weights=w)
 
     return np.average(df["x"], weights=df["w"])
